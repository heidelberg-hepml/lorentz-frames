--- conflicted
+++ resolved
@@ -33,7 +33,6 @@
         super().__init__()
 
         self.in_nodes = in_nodes
-<<<<<<< HEAD
         self.spurion_strategy = spurion_strategy
         if spurion_strategy == "basis_triplet":
             # this 2 is a hyperparameter assuming that
@@ -43,9 +42,8 @@
             ), f"Need to predict at least 1 vector, using basis means using 2 spurions instead of predicting them."
 
         self.predicted_n_vectors = n_vectors
-=======
         self.ortho_kwargs = ortho_kwargs
->>>>>>> a0117f15
+
         self.equivectors = EquivariantVectors(
             n_vectors=self.predicted_n_vectors,
             in_nodes=in_nodes,
@@ -169,15 +167,9 @@
             **kwargs,
         )
 
-<<<<<<< HEAD
-        self.ortho_kwargs = ortho_kwargs
-
     def forward(self, fourmomenta, scalars, *args, return_tracker=False, **kwargs):
         references = super().forward(fourmomenta, scalars, *args, **kwargs)
-=======
-    def forward(self, fourmomenta, scalars, return_tracker=False, **kwargs):
-        references = super().forward(fourmomenta, scalars, **kwargs)
->>>>>>> a0117f15
+
         references = [references[..., i, :] for i in range(self.n_vectors)]
 
         trafo, reg_collinear = restframe_equivariant(
@@ -208,15 +200,9 @@
             **kwargs,
         )
 
-<<<<<<< HEAD
-        self.ortho_kwargs = ortho_kwargs
-
     def forward(self, fourmomenta, scalars, *args, return_tracker=False, **kwargs):
         vecs = super().forward(fourmomenta, scalars, *args, **kwargs)
-=======
-    def forward(self, fourmomenta, scalars, return_tracker=False, **kwargs):
-        vecs = super().forward(fourmomenta, scalars, **kwargs)
->>>>>>> a0117f15
+
         fourmomenta = vecs[..., 0, :]
         references = [vecs[..., i, :] for i in range(1, self.n_vectors)]
 
