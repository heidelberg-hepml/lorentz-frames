import torch

from tensorframes.lframes.lframes import LFrames
from tensorframes.lframes.nonequi_lframes import LFramesPredictor
from tensorframes.utils.restframe import restframe_equivariant
from tensorframes.nn.equivectors import EquivariantVectors
from tensorframes.utils.lorentz import lorentz_squarednorm
from tensorframes.utils.orthogonalize import orthogonal_trafo


class LearnedLFrames(LFramesPredictor):
    """Abstract class for local LFrames constructed
    based on equivariantly predicted vectors"""

    def __init__(
        self,
        n_vectors,
        in_nodes,
        spurion_strategy=None,
        *args,
        **kwargs,
    ):
        """
        contructor

        Args:
            n_vectors: The number of vectors to predict, this is usually 3, when the last vector is derived per cross product of the other 3 or 4
            in_nodes: number of in_nodes for network prediction of the equivariant networks
            spurion_strategy: string None, "particle_append", "particle_add", "basis_triplet" indicating the type of symmetry breaking used

        """
        super().__init__()

        self.in_nodes = in_nodes
        self.spurion_strategy = spurion_strategy
        if spurion_strategy == "basis_triplet":
            # this 2 is a hyperparameter assuming that
            n_vectors = n_vectors - 2
            assert (
                n_vectors >= 0
            ), f"Need to predict at least 1 vector, using basis means using 2 spurions instead of predicting them."

        self.predicted_n_vectors = n_vectors
        self.equivectors = EquivariantVectors(
            n_vectors=self.predicted_n_vectors,
            in_nodes=in_nodes,
            in_edges=1,
            *args,
            **kwargs,
        )

        # standardization parameters for edge attributes
        self.register_buffer("edge_inited", torch.tensor(False, dtype=torch.bool))
        self.register_buffer("edge_mean", torch.zeros(0))
        self.register_buffer("edge_std", torch.ones(1))
<<<<<<< HEAD
        return

    def forward(self, fourmomenta, scalars, edge_index, spurions):
        """
        Args:
            fourmomenta: (batch, 4)
            scalars: scalar and tagging_features in frame (batch, n_scalar)
            edge_index: edges (2, edge_index)
            spurions: all spurions (n_spurions, 4)
        Returns:
            vecs: predicted and combined with spurions if basis symmetry breaking vectors (batch, num_vecs, 4)"""
=======

    def forward(self, fourmomenta, scalars, edge_index, batch=None):
        """
        Parameters
        ----------
        fourmomenta: torch.tensor of shape (N, 4)
        scalars: torch.tensor of shape (N, C)
        edge_index: torch.tensor of shape (2, E)
        batch: torch.tensor of shape (N,)
        """
>>>>>>> 4bcc31f9
        assert scalars.shape[-1] == self.in_nodes

        # calculate and standardize edge attributes
        assert fourmomenta.shape[1] == 4
        mij2 = lorentz_squarednorm(
            fourmomenta[edge_index[0]] + fourmomenta[edge_index[1]]
        ).unsqueeze(-1)
        edge_attr = mij2.clamp(min=1e-10).log()

        # standardization
        if not self.edge_inited:
            self.edge_mean = edge_attr.mean()
            self.edge_std = edge_attr.std().clamp(min=1e-5)
            self.edge_inited.fill_(True)
        edge_attr = (edge_attr - self.edge_mean) / self.edge_std
<<<<<<< HEAD

        if self.spurion_strategy == "particle_add":
            assert (
                spurions.shape[0] <= self.predicted_n_vectors
            ), f"Only predict {self.predicted_n_vectors} vectors, can not add all {spurions.shape[0]} spurions."
            expanded_spurions = (
                torch.cat(
                    [
                        spurions,
                        torch.zeros(
                            (self.predicted_n_vectors - spurions.shape[0], 4),
                            device=spurions.device,
                        ),
                    ],
                    dim=0,
                )
                .repeat(fourmomenta.shape[0], 1, 1)
                .reshape(fourmomenta.shape[0], -1)
            )
        else:
            expanded_spurions = None
=======
>>>>>>> 4bcc31f9

        # call networks
        vecs = self.equivectors(
            x=scalars,
            fm=fourmomenta,
            edge_attr=edge_attr,
            edge_index=edge_index,
<<<<<<< HEAD
            spurions=expanded_spurions,
=======
            batch=batch,
>>>>>>> 4bcc31f9
        )

        if self.spurion_strategy == "basis_triplet":
            vecs = torch.cat([vecs, spurions.repeat(vecs.shape[0], 1, 1)], dim=-2)
        return vecs


class OrthogonalLearnedLFrames(LearnedLFrames):
    """
    Local frames from an orthonormal set of vectors
    constructed from equivariantly predicted vectors
    """

    def __init__(
        self,
        *args,
        ortho_kwargs={},
        **kwargs,
    ):
        self.n_vectors = 3
        self.ortho_kwargs = ortho_kwargs
        super().__init__(*args, n_vectors=self.n_vectors, **kwargs)

<<<<<<< HEAD
    def forward(
        self,
        fourmomenta,
        scalars,
        edge_index,
        spurions=None,
        return_tracker=False,
    ):
        vecs = super().forward(fourmomenta, scalars, edge_index, spurions)
=======
    def forward(self, fourmomenta, scalars, return_tracker=False, **kwargs):
        vecs = super().forward(fourmomenta, scalars, **kwargs)
>>>>>>> 4bcc31f9
        vecs = [vecs[..., i, :] for i in range(self.n_vectors)]

        trafo, reg_lightlike, reg_coplanar = orthogonal_trafo(
            vecs, **self.ortho_kwargs, return_reg=True
        )

        tracker = {"reg_lightlike": reg_lightlike, "reg_coplanar": reg_coplanar}
        lframes = LFrames(trafo)
        return (lframes, tracker) if return_tracker else lframes


class RestLFrames(LearnedLFrames):
    """Rest frame transformation with learnable aspect"""

    def __init__(
        self,
        *args,
        ortho_kwargs={},
        **kwargs,
    ):
        self.n_vectors = 2
        super().__init__(
            *args,
            n_vectors=self.n_vectors,
            **kwargs,
        )

        self.ortho_kwargs = ortho_kwargs

<<<<<<< HEAD
    def forward(
        self,
        fourmomenta,
        scalars,
        edge_index,
        spurions=None,
        return_tracker=False,
    ):
        references = super().forward(fourmomenta, scalars, edge_index, spurions)
=======
    def forward(self, fourmomenta, scalars, return_tracker=False, **kwargs):
        references = super().forward(fourmomenta, scalars, **kwargs)
>>>>>>> 4bcc31f9
        references = [references[..., i, :] for i in range(self.n_vectors)]

        trafo, reg_collinear = restframe_equivariant(
            fourmomenta,
            references,
            **self.ortho_kwargs,
            return_reg=True,
        )
        tracker = {"reg_collinear": reg_collinear}
        lframes = LFrames(trafo)
        return (lframes, tracker) if return_tracker else lframes


class LearnedRestLFrames(LearnedLFrames):
    """Rest frame transformation with learnable aspect"""

    def __init__(
        self,
        *args,
        ortho_kwargs={},
        **kwargs,
    ):
        self.n_vectors = 3
        super().__init__(
            *args,
            n_vectors=self.n_vectors,
            operation="single",
            nonlinearity="exp",
            **kwargs,
        )

        self.ortho_kwargs = ortho_kwargs

<<<<<<< HEAD
    def forward(
        self,
        fourmomenta,
        scalars,
        edge_index,
        spurions=None,
        return_tracker=False,
    ):
        vecs = super().forward(fourmomenta, scalars, edge_index, spurions)
=======
    def forward(self, fourmomenta, scalars, return_tracker=False, **kwargs):
        vecs = super().forward(fourmomenta, scalars, **kwargs)
>>>>>>> 4bcc31f9
        fourmomenta = vecs[..., 0, :]
        references = [vecs[..., i, :] for i in range(1, self.n_vectors)]

        trafo, reg_collinear = restframe_equivariant(
            fourmomenta,
            references,
            **self.ortho_kwargs,
            return_reg=True,
        )
        tracker = {"reg_collinear": reg_collinear}
        lframes = LFrames(trafo)
        return (lframes, tracker) if return_tracker else lframes<|MERGE_RESOLUTION|>--- conflicted
+++ resolved
@@ -53,30 +53,17 @@
         self.register_buffer("edge_inited", torch.tensor(False, dtype=torch.bool))
         self.register_buffer("edge_mean", torch.zeros(0))
         self.register_buffer("edge_std", torch.ones(1))
-<<<<<<< HEAD
-        return
-
-    def forward(self, fourmomenta, scalars, edge_index, spurions):
+
+    def forward(self, fourmomenta, scalars, edge_index, spurions=None, batch=None):
         """
         Args:
             fourmomenta: (batch, 4)
             scalars: scalar and tagging_features in frame (batch, n_scalar)
             edge_index: edges (2, edge_index)
             spurions: all spurions (n_spurions, 4)
+        batch: torch.tensor of shape (N,)
         Returns:
             vecs: predicted and combined with spurions if basis symmetry breaking vectors (batch, num_vecs, 4)"""
-=======
-
-    def forward(self, fourmomenta, scalars, edge_index, batch=None):
-        """
-        Parameters
-        ----------
-        fourmomenta: torch.tensor of shape (N, 4)
-        scalars: torch.tensor of shape (N, C)
-        edge_index: torch.tensor of shape (2, E)
-        batch: torch.tensor of shape (N,)
-        """
->>>>>>> 4bcc31f9
         assert scalars.shape[-1] == self.in_nodes
 
         # calculate and standardize edge attributes
@@ -92,7 +79,6 @@
             self.edge_std = edge_attr.std().clamp(min=1e-5)
             self.edge_inited.fill_(True)
         edge_attr = (edge_attr - self.edge_mean) / self.edge_std
-<<<<<<< HEAD
 
         if self.spurion_strategy == "particle_add":
             assert (
@@ -114,8 +100,6 @@
             )
         else:
             expanded_spurions = None
-=======
->>>>>>> 4bcc31f9
 
         # call networks
         vecs = self.equivectors(
@@ -123,11 +107,8 @@
             fm=fourmomenta,
             edge_attr=edge_attr,
             edge_index=edge_index,
-<<<<<<< HEAD
             spurions=expanded_spurions,
-=======
             batch=batch,
->>>>>>> 4bcc31f9
         )
 
         if self.spurion_strategy == "basis_triplet":
@@ -151,20 +132,8 @@
         self.ortho_kwargs = ortho_kwargs
         super().__init__(*args, n_vectors=self.n_vectors, **kwargs)
 
-<<<<<<< HEAD
-    def forward(
-        self,
-        fourmomenta,
-        scalars,
-        edge_index,
-        spurions=None,
-        return_tracker=False,
-    ):
-        vecs = super().forward(fourmomenta, scalars, edge_index, spurions)
-=======
     def forward(self, fourmomenta, scalars, return_tracker=False, **kwargs):
         vecs = super().forward(fourmomenta, scalars, **kwargs)
->>>>>>> 4bcc31f9
         vecs = [vecs[..., i, :] for i in range(self.n_vectors)]
 
         trafo, reg_lightlike, reg_coplanar = orthogonal_trafo(
@@ -194,20 +163,8 @@
 
         self.ortho_kwargs = ortho_kwargs
 
-<<<<<<< HEAD
-    def forward(
-        self,
-        fourmomenta,
-        scalars,
-        edge_index,
-        spurions=None,
-        return_tracker=False,
-    ):
-        references = super().forward(fourmomenta, scalars, edge_index, spurions)
-=======
     def forward(self, fourmomenta, scalars, return_tracker=False, **kwargs):
         references = super().forward(fourmomenta, scalars, **kwargs)
->>>>>>> 4bcc31f9
         references = [references[..., i, :] for i in range(self.n_vectors)]
 
         trafo, reg_collinear = restframe_equivariant(
@@ -241,20 +198,8 @@
 
         self.ortho_kwargs = ortho_kwargs
 
-<<<<<<< HEAD
-    def forward(
-        self,
-        fourmomenta,
-        scalars,
-        edge_index,
-        spurions=None,
-        return_tracker=False,
-    ):
-        vecs = super().forward(fourmomenta, scalars, edge_index, spurions)
-=======
     def forward(self, fourmomenta, scalars, return_tracker=False, **kwargs):
         vecs = super().forward(fourmomenta, scalars, **kwargs)
->>>>>>> 4bcc31f9
         fourmomenta = vecs[..., 0, :]
         references = [vecs[..., i, :] for i in range(1, self.n_vectors)]
 
