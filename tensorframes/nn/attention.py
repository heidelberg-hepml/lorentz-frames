--- conflicted
+++ resolved
@@ -33,8 +33,6 @@
         # hacky solution for amplitude transformer (clean this up later)
         in_shape = q_local.shape
         if len(in_shape) == 4 and len(lframes.matrices.shape) == 4:
-            mat = lframes.matrices.reshape(-1, 4, 4)
-            lframes = LFrames(mat)
             q_local, k_local, v_local = [
                 x.permute(0, 2, 1, 3)
                 .reshape(-1, x.shape[-3], x.shape[-1])
@@ -42,24 +40,14 @@
                 for x in [q_local, k_local, v_local]
             ]
 
-<<<<<<< HEAD
-        # prepare lframes trafos
-        # have to add head dimension
-        assert len(q_local.shape) == 3 and len(lframes.matrices.shape) == 3
-        matrices = lframes.matrices.unsqueeze(0).repeat(
-            q_local.shape[0], *(1,) * len(lframes.shape), 1, 1
-        )
-        matrices = to_nd(matrices, 3)
-        lframes = LFrames(matrices)
-=======
         # reshape lframes + insert head dimension
         lframes = lframes.reshape(-1, 4, 4)
         lframes = lframes.expand(1, *lframes.shape)
         lframes = lframes.repeat(q_local.shape[0], 1, 1, 1)
         lframes = lframes.reshape(-1, 4, 4)
->>>>>>> d607d04d
         inv_lframes = InverseLFrames(lframes)
         lower_inv_lframes = LowerIndices(inv_lframes)
+        assert len(q_local.shape) == 3 and len(lframes.matrices.shape) == 3
 
         # transform q, k, v into global frame
         shape_in = q_local.shape
