--- conflicted
+++ resolved
@@ -4,15 +4,9 @@
 fix_params: false
 ortho_kwargs:
  method: gramschmidt
-<<<<<<< HEAD
- eps_norm: 1e-10
- eps_reg_coplanar: 1e-8
- eps_reg_lightlike: 1e-4
-=======
  eps_norm: 1e-15
  eps_reg_coplanar: 1e-10
  eps_reg_lightlike: 1e-10
->>>>>>> 078697aa
 
 defaults:
  - equivectors: equigraph