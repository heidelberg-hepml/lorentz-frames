--- conflicted
+++ resolved
@@ -27,10 +27,5 @@
  artifacts: '${base_dir}/runs/${exp_name}/mlflow/artifacts'
 
 defaults:
-<<<<<<< HEAD
- - hydra
  - _self_
-=======
- - _self_
- - hydra
->>>>>>> 6b297c21
+ - hydra