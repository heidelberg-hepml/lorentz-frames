--- conflicted
+++ resolved
@@ -649,12 +649,8 @@
                 "lr": self.train_lr[-1],
                 "time_per_step": (time.time() - self.training_start_time) / (step + 1),
                 "grad_norm": grad_norm,
-<<<<<<< HEAD
-                "lframes_grad_norm": lframes_grad_norm,
-=======
                 "grad_norm_lframes": grad_norm_lframes,
                 "grad_norm_net": grad_norm_net,
->>>>>>> 982262c4
                 "cumsum_lightlike": self.model.lframesnet.cumsum_lightlike,
                 "cumsum_coplanar": self.model.lframesnet.cumsum_coplanar,
             }
