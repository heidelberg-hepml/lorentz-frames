import torch
from torch import nn
from torch_geometric.nn.aggr import MeanAggregation

from functools import partial
from torch_geometric.utils import to_dense_batch
from xformers.ops.fmha import BlockDiagonalMask

from tensorframes.lframes.lframes import LFrames
from experiments.tagging.embedding import get_ptr_from_batch
from tensorframes.reps.tensorreps import TensorReps
from tensorframes.reps.tensorreps_transform import TensorRepsTransform
from experiments.tagging.embedding import get_tagging_features, get_edge_index_from_ptr


def attention_mask(batch, materialize=False):
    """
    Construct attention mask that makes sure that objects only attend to each other
    within the same batch element, and not across batch elements

    Parameters
    ----------
    batch: torch.tensor
        batch object in the torch_geometric.data naming convention
        contains batch index for each event in a sparse tensor
    materialize: bool
        Decides whether a xformers or ('materialized') torch.tensor mask should be returned
        The xformers mask allows to use the optimized xformers attention kernel, but only runs on gpu

    Returns
    -------
    mask: xformers.ops.fmha.attn_bias.BlockDiagonalMask or torch.tensor
        attention mask, to be used in xformers.ops.memory_efficient_attention
        or torch.nn.functional.scaled_dot_product_attention
    """
    bincounts = torch.bincount(batch).tolist()
    mask = BlockDiagonalMask.from_seqlens(bincounts)
    if materialize:
        # materialize mask to torch.tensor (only for testing purposes)
        mask = mask.materialize(shape=(len(batch), len(batch))).to(batch.device)
    return mask


class TaggerWrapper(nn.Module):
    def __init__(
        self,
        in_channels,
        out_channels,
        lframesnet,
        add_tagging_features_lframesnet,
        spurion_strategy=None,
    ):
        """
        Constructor
        Args:
            in_reps: string representation for the model input
            out_reps: string representation for the model output
            lframesnet: lframesclass
            add_taggin_features_lframesnet: bool whether to include the tagging features in the lframesnet
            spurion_strategy: {None, "particle_append", "basis_triplet", affine"} which spurion_strategy methode to use, refer to paper"""
        super().__init__()
        self.add_tagging_features_lframesnet = add_tagging_features_lframesnet
        self.spurion_strategy = spurion_strategy

<<<<<<< HEAD
        # this is the input and output for the net
        self.in_reps = TensorReps(in_reps)
        self.out_reps = TensorReps(out_reps)

        assert (
            self.out_reps.mul_without_scalars == 0
        ), "out_reps must only contain scalars, but got out_reps={out_reps}"

        if isinstance(lframesnet, partial):
            # lframesnet with learnable elements need the in_nodes (number of scalars in input) for the networks
            self.lframesnet = lframesnet(spurion_strategy=spurion_strategy)
=======
        self.in_channels = in_channels
        self.out_channels = out_channels

        if isinstance(lframesnet, partial):
            # lframesnet with learnable elements need the in_nodes (number of scalars in input) for the networks
            if issubclass(lframesnet.func, LearnedLFrames):
                self.lframesnet = lframesnet(
                    in_nodes=self.in_channels - 4
                )  # TODO Closely related to spurions, changed by future PR#16
            else:
                self.lframesnet = lframesnet
>>>>>>> a0117f15
        else:
            self.lframesnet = lframesnet

        self.trafo_fourmomenta = TensorRepsTransform(TensorReps("1x1n"))

    def forward(self, embedding):
        # extract embedding
        fourmomenta = embedding["fourmomenta"]
        scalars = embedding["scalars"]
        global_tagging_features = embedding["global_tagging_features"]
        edge_index = embedding["edge_index"]
        batch = embedding["batch"]
        is_spurion = embedding["is_spurion"]
        minimal_spurions = embedding["minimal_spurions"]

        # remove spurions from the data again and recompute attributes
        fourmomenta_nospurions = fourmomenta[~is_spurion]
        scalars_nospurions = scalars[~is_spurion]
        global_tagging_features_nospurions = global_tagging_features[~is_spurion]

<<<<<<< HEAD
        batch_nospurions = batch[~is_spurion]
        ptr_nospurions = get_ptr_from_batch(batch_nospurions)
        edge_index_nospurions = get_edge_index_from_ptr(ptr_nospurions)

        if self.spurion_strategy == "particle_append":
            if self.lframesnet.is_global:
                lframes, tracker = self.lframesnet(fourmomenta, return_tracker=True)
            else:
                if self.add_tagging_features_lframesnet:
                    scalar_features = torch.cat(
                        [scalars, global_tagging_features], dim=-1
                    )
                else:
                    scalar_features = scalars
                lframes, tracker = self.lframesnet(
                    fourmomenta,
                    scalar_features,
                    edge_index,
                    spurions=minimal_spurions,
                    return_tracker=True,
                )
            lframes_nospurions = LFrames(lframes.matrices[~is_spurion])
=======
        # construct lframes
        fourmomenta = fourmomenta.reshape(fourmomenta.shape[0], -1)
        if not self.lframesnet.is_learnable:
            lframes, tracker = self.lframesnet(fourmomenta, return_tracker=True)
>>>>>>> a0117f15
        else:
            if self.lframesnet.is_global:
                lframes_nospurions, tracker = self.lframesnet(
                    fourmomenta_nospurions, return_tracker=True
                )
            else:
                if self.add_tagging_features_lframesnet:
                    scalar_features_nospurions = torch.cat(
                        [scalars_nospurions, global_tagging_features_nospurions], dim=-1
                    )
                else:
                    scalar_features_nospurions = scalars_nospurions
                lframes_nospurions, tracker = self.lframesnet(
                    fourmomenta_nospurions,
                    scalar_features_nospurions,
                    edge_index_nospurions,
                    batch=batch_nospurions,
                    spurions=minimal_spurions,
                    return_tracker=True,
                )

        # transform features into local frames
        fourmomenta_local_nospurions = self.trafo_fourmomenta(
            fourmomenta_nospurions, lframes_nospurions
        )
        local_tagging_features = get_tagging_features(
            fourmomenta_local_nospurions, batch_nospurions
        )

        features_local = torch.cat([scalars_nospurions, local_tagging_features], dim=-1)

        return (
            features_local,
            lframes_nospurions,
            edge_index_nospurions,
            batch_nospurions,
            tracker,
        )


class AggregatedTaggerWrapper(TaggerWrapper):
    def __init__(
        self,
        *args,
        **kwargs,
    ):
        super().__init__(*args, **kwargs)
        self.aggregator = MeanAggregation()

    def extract_score(self, features, batch):
        score = self.aggregator(features, index=batch)
        return score


class BaselineTransformerWrapper(AggregatedTaggerWrapper):
    def __init__(
        self,
        net,
        *args,
        **kwargs,
    ):
        super().__init__(*args, **kwargs)
        self.net = net(in_channels=self.in_channels, num_classes=self.out_channels)
        assert (
            self.lframesnet.is_global
        ), "Non-equivariant model can only handle global lframes"

    def forward(self, embedding):
        (
            features_local,
            _,
            _,
            batch,
            tracker,
        ) = super().forward(embedding)

        mask = attention_mask(
            batch, materialize=features_local.device == torch.device("cpu")
        )

        # network
        outputs = self.net(
            inputs=features_local,
            attention_mask=mask,
        )

        # aggregation
        score = self.extract_score(outputs, batch)
        return score, tracker


class BaselineGraphNetWrapper(AggregatedTaggerWrapper):
    def __init__(
        self,
        net,
        *args,
        **kwargs,
    ):
        super().__init__(*args, **kwargs)
        self.net = net(in_channels=self.in_channels, num_classes=self.out_channels)
        assert (
            self.lframesnet.is_global
        ), "Non-equivariant model can only handle global lframes"

    def forward(self, embedding):
        (
            features_local,
            _,
            edge_index,
            batch,
            tracker,
        ) = super().forward(embedding)

        # network
        outputs = self.net(x=features_local, edge_index=edge_index)

        # aggregation
        score = self.extract_score(outputs, batch)
        return score, tracker


class BaselineParticleNetWrapper(TaggerWrapper):
    def __init__(
        self,
        net,
        *args,
        **kwargs,
    ):
        super().__init__(*args, **kwargs)
        assert (
            self.lframesnet.is_global
        ), "Non-equivariant model can only handle global lframes"
        # 7 input features are computed from fourmomenta_local
        # scalars are ignored in this model (for now, thats a design choice)
        num_inputs = 7
        self.net = net(features_dims=num_inputs, num_classes=self.out_channels)

    def forward(self, embedding):
        (
            features_local,
            _,
            _,
            batch,
            tracker,
        ) = super().forward(embedding)
        # ParticleNet uses L2 norm in (phi, eta) for kNN
        phieta_local = features_local[..., [4, 5]]

        phieta_local, mask = to_dense_batch(phieta_local, batch)
        features_local, _ = to_dense_batch(features_local, batch)
        phieta_local = phieta_local.transpose(1, 2)
        features_local = features_local.transpose(1, 2)
        mask = mask.unsqueeze(1)

        # network
        score = self.net(
            points=phieta_local,
            features=features_local,
            mask=mask,
        )
        return score, tracker


class BaselineParTWrapper(TaggerWrapper):
    def __init__(
        self,
        net,
        *args,
        **kwargs,
    ):
        super().__init__(*args, **kwargs)
        assert (
            self.lframesnet.is_global
        ), "Non-equivariant model can only handle global lframes"
        self.net = net(input_dim=self.in_channels, num_classes=self.out_channels)

    def forward(self, embedding):
        (
            features_local,
            _,
            _,
            batch,
            tracker,
        ) = super().forward(embedding)

        features_local, mask = to_dense_batch(features_local, batch)
        features_local = features_local.transpose(1, 2)
        mask = mask.unsqueeze(1)

        # network
        score = self.net(
            x=features_local,
            mask=mask,
        )
        return score, tracker


class GraphNetWrapper(AggregatedTaggerWrapper):
    def __init__(
        self,
        net,
        *args,
        **kwargs,
    ):
        super().__init__(*args, **kwargs)
        self.net = net(in_channels=self.in_channels, out_channels=self.out_channels)

    def forward(self, embedding):
        (
            features_local,
            lframes,
            edge_index,
            batch,
            tracker,
        ) = super().forward(embedding)

        # network
        outputs = self.net(
            inputs=features_local, lframes=lframes, edge_index=edge_index
        )

        # aggregation
        score = self.extract_score(outputs, batch)
        return score, tracker


class TransformerWrapper(AggregatedTaggerWrapper):
    def __init__(
        self,
        net,
        *args,
        **kwargs,
    ):
        super().__init__(*args, **kwargs)
        self.net = net(in_channels=self.in_channels, out_channels=self.out_channels)

    def forward(self, embedding):
        (
            features_local,
            lframes,
            _,
            batch,
            tracker,
        ) = super().forward(embedding)
        mask = attention_mask(
            batch, materialize=features_local.device == torch.device("cpu")
        )

        # network
        outputs = self.net(inputs=features_local, lframes=lframes, attention_mask=mask)

        # aggregation
        score = self.extract_score(outputs, batch)
        return score, tracker<|MERGE_RESOLUTION|>--- conflicted
+++ resolved
@@ -62,10 +62,9 @@
         self.add_tagging_features_lframesnet = add_tagging_features_lframesnet
         self.spurion_strategy = spurion_strategy
 
-<<<<<<< HEAD
         # this is the input and output for the net
-        self.in_reps = TensorReps(in_reps)
-        self.out_reps = TensorReps(out_reps)
+        self.in_channels = in_channels
+        self.out_channels = out_channels
 
         assert (
             self.out_reps.mul_without_scalars == 0
@@ -74,19 +73,7 @@
         if isinstance(lframesnet, partial):
             # lframesnet with learnable elements need the in_nodes (number of scalars in input) for the networks
             self.lframesnet = lframesnet(spurion_strategy=spurion_strategy)
-=======
-        self.in_channels = in_channels
-        self.out_channels = out_channels
-
-        if isinstance(lframesnet, partial):
-            # lframesnet with learnable elements need the in_nodes (number of scalars in input) for the networks
-            if issubclass(lframesnet.func, LearnedLFrames):
-                self.lframesnet = lframesnet(
-                    in_nodes=self.in_channels - 4
-                )  # TODO Closely related to spurions, changed by future PR#16
-            else:
-                self.lframesnet = lframesnet
->>>>>>> a0117f15
+
         else:
             self.lframesnet = lframesnet
 
@@ -107,7 +94,6 @@
         scalars_nospurions = scalars[~is_spurion]
         global_tagging_features_nospurions = global_tagging_features[~is_spurion]
 
-<<<<<<< HEAD
         batch_nospurions = batch[~is_spurion]
         ptr_nospurions = get_ptr_from_batch(batch_nospurions)
         edge_index_nospurions = get_edge_index_from_ptr(ptr_nospurions)
@@ -130,12 +116,7 @@
                     return_tracker=True,
                 )
             lframes_nospurions = LFrames(lframes.matrices[~is_spurion])
-=======
-        # construct lframes
-        fourmomenta = fourmomenta.reshape(fourmomenta.shape[0], -1)
-        if not self.lframesnet.is_learnable:
-            lframes, tracker = self.lframesnet(fourmomenta, return_tracker=True)
->>>>>>> a0117f15
+
         else:
             if self.lframesnet.is_global:
                 lframes_nospurions, tracker = self.lframesnet(
