--- conflicted
+++ resolved
@@ -228,14 +228,7 @@
         assert (
             self.lframesnet.is_global
         ), "Non-equivariant model can only handle global lframes"
-<<<<<<< HEAD
-        self.net = net(
-            input_dims=self.in_channels,
-            num_classes=self.out_channels,
-        )
-=======
         self.net = net(input_dims=self.in_channels, num_classes=self.out_channels)
->>>>>>> 1d3bb0f5
 
     def forward(self, embedding):
         (
@@ -404,7 +397,6 @@
         *args,
         **kwargs,
     ):
-<<<<<<< HEAD
         super().__init__(*args, **kwargs, compute_edge_index=False)
         self.net = net(input_dims=self.in_channels, num_classes=self.out_channels)
 
@@ -432,22 +424,6 @@
             phieta_local = global_tagging_features[..., [4, 5]]
         # ParticleNet uses L2 norm in (phi, eta) for kNN
 
-=======
-        super().__init__(*args, **kwargs)
-        self.net = net(input_dims=self.in_channels, num_classes=self.out_channels)
-
-    def forward(self, embedding):
-        (
-            features_local,
-            _,
-            lframes_no_spurions,
-            _,
-            batch,
-            tracker,
-        ) = super().forward(embedding)
-        # ParticleNet uses L2 norm in (phi, eta) for kNN
-        phieta_local = features_local[..., [4, 5]]
->>>>>>> 1d3bb0f5
         phieta_local, mask = to_dense_batch(phieta_local, batch)
         features_local, _ = to_dense_batch(features_local, batch)
         phieta_local = phieta_local.transpose(1, 2)
