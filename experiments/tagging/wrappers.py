import torch
from torch import nn
from torch_geometric.nn.aggr import MeanAggregation

from torch_geometric.utils import to_dense_batch

from tensorframes.lframes.lframes import LFrames
from experiments.tagging.embedding import get_ptr_from_batch
from tensorframes.reps.tensorreps import TensorReps
from tensorframes.reps.tensorreps_transform import TensorRepsTransform
<<<<<<< HEAD
from tensorframes.utils.hep import EPPP_to_PtPhiEtaM2
from tensorframes.utils.utils import get_xformers_attention_mask
from experiments.tagging.embedding import get_tagging_features
=======
from experiments.tagging.embedding import get_tagging_features, get_edge_index_from_ptr
>>>>>>> cfcd0bc0


class TaggerWrapper(nn.Module):
    def __init__(
        self,
        in_channels,
        out_channels,
        lframesnet,
        add_tagging_features_lframesnet=False,
    ):
        """
        Args:
            in_channels: string representation for the model input
            out_channels: string representation for the model output
            lframesnet: lframesclass
            add_taggin_features_lframesnet: bool whether to include the tagging features in the lframesnet
        """
        super().__init__()
        self.add_tagging_features_lframesnet = add_tagging_features_lframesnet
        # this is the input and output for the net
        self.in_channels = in_channels
        self.out_channels = out_channels
<<<<<<< HEAD
        self.lframesnet = lframesnet
=======

        self.lframesnet = lframesnet

>>>>>>> cfcd0bc0
        self.trafo_fourmomenta = TensorRepsTransform(TensorReps("1x1n"))

    def forward(self, embedding):
        # extract embedding
<<<<<<< HEAD
        fourmomenta = embedding["fourmomenta"]
        scalars = embedding["scalars"]
        edge_index = embedding["edge_index"]
        batch = embedding["batch"]
        ptr = embedding["ptr"]

        # construct lframes
        fourmomenta = fourmomenta.reshape(fourmomenta.shape[0], -1)
        lframes, tracker = self.lframesnet(
            fourmomenta, scalars, ptr=ptr, return_tracker=True
        )
=======
        fourmomenta_withspurions = embedding["fourmomenta"]
        scalars_withspurions = embedding["scalars"]
        global_tagging_features_withspurions = embedding["global_tagging_features"]
        edge_index_withspurions = embedding["edge_index"]
        batch_withspurions = embedding["batch"]
        is_spurion = embedding["is_spurion"]

        # remove spurions from the data again and recompute attributes
        fourmomenta_nospurions = fourmomenta_withspurions[~is_spurion]
        scalars_nospurions = scalars_withspurions[~is_spurion]

        batch_nospurions = batch_withspurions[~is_spurion]
        ptr_nospurions = get_ptr_from_batch(batch_nospurions)
        edge_index_nospurions = get_edge_index_from_ptr(ptr_nospurions)

        if not self.lframesnet.is_learnable:
            lframes_nospurions, tracker = self.lframesnet(
                fourmomenta_nospurions, return_tracker=True
            )
        else:
            if self.add_tagging_features_lframesnet:
                scalar_features = torch.cat(
                    [scalars_withspurions, global_tagging_features_withspurions], dim=-1
                )
            else:
                scalar_features = scalars_withspurions
            lframes, tracker = self.lframesnet(
                fourmomenta=fourmomenta_withspurions,
                scalars=scalar_features,
                edge_index=edge_index_withspurions,
                batch=batch_withspurions,
                return_tracker=True,
            )
>>>>>>> cfcd0bc0

            lframes_nospurions = LFrames(
                lframes.matrices[~is_spurion],
                is_global=lframes.is_global,
                det=lframes.det[~is_spurion],
                inv=lframes.inv[~is_spurion],
                is_identity=lframes.is_identity,
            )

        # transform features into local frames
        fourmomenta_local_nospurions = self.trafo_fourmomenta(
            fourmomenta_nospurions, lframes_nospurions
        )
        local_tagging_features = get_tagging_features(
            fourmomenta_local_nospurions, batch_nospurions
        )

        features_local = torch.cat([scalars_nospurions, local_tagging_features], dim=-1)

        return (
            features_local,
            lframes_nospurions,
            edge_index_nospurions,
            batch_nospurions,
            tracker,
        )


class AggregatedTaggerWrapper(TaggerWrapper):
    def __init__(
        self,
        *args,
        **kwargs,
    ):
        super().__init__(*args, **kwargs)
        self.aggregator = MeanAggregation()

    def extract_score(self, features, batch):
        score = self.aggregator(features, index=batch)
        return score


class BaselineTransformerWrapper(AggregatedTaggerWrapper):
    def __init__(
        self,
        net,
        *args,
        **kwargs,
    ):
        super().__init__(*args, **kwargs)
        self.net = net(in_channels=self.in_channels, num_classes=self.out_channels)
        assert (
            self.lframesnet.is_global
        ), "Non-equivariant model can only handle global lframes"

    def forward(self, embedding):
        (
            features_local,
            _,
            _,
            batch,
            tracker,
        ) = super().forward(embedding)

        mask = get_xformers_attention_mask(
            batch,
            materialize=features_local.device == torch.device("cpu"),
            dtype=scalars.dtype,
        )

        # network
        outputs = self.net(
            inputs=features_local,
            attention_mask=mask,
        )

        # aggregation
        score = self.extract_score(outputs, batch)
        return score, tracker


class BaselineGraphNetWrapper(AggregatedTaggerWrapper):
    def __init__(
        self,
        net,
        *args,
        **kwargs,
    ):
        super().__init__(*args, **kwargs)
        self.net = net(in_channels=self.in_channels, num_classes=self.out_channels)
        assert (
            self.lframesnet.is_global
        ), "Non-equivariant model can only handle global lframes"

    def forward(self, embedding):
        (
            features_local,
            _,
            edge_index,
            batch,
            tracker,
        ) = super().forward(embedding)

        # network
        outputs = self.net(x=features_local, edge_index=edge_index)

        # aggregation
        score = self.extract_score(outputs, batch)
        return score, tracker


class BaselineParticleNetWrapper(TaggerWrapper):
    def __init__(
        self,
        net,
        *args,
        **kwargs,
    ):
        super().__init__(*args, **kwargs)
        assert (
            self.lframesnet.is_global
        ), "Non-equivariant model can only handle global lframes"
        # 7 input features are computed from fourmomenta_local
        # scalars are ignored in this model (for now, thats a design choice)
        num_inputs = 7
        self.net = net(features_dims=num_inputs, num_classes=self.out_channels)

    def forward(self, embedding):
        (
            features_local,
            _,
            _,
            batch,
            tracker,
        ) = super().forward(embedding)
        # ParticleNet uses L2 norm in (phi, eta) for kNN
        phieta_local = features_local[..., [4, 5]]

        phieta_local, mask = to_dense_batch(phieta_local, batch)
        features_local, _ = to_dense_batch(features_local, batch)
        phieta_local = phieta_local.transpose(1, 2)
        features_local = features_local.transpose(1, 2)
        mask = mask.unsqueeze(1)

        # network
        score = self.net(
            points=phieta_local,
            features=features_local,
            mask=mask,
        )
        return score, tracker


class BaselineParTWrapper(TaggerWrapper):
    def __init__(
        self,
        net,
        *args,
        **kwargs,
    ):
        super().__init__(*args, **kwargs)
        assert (
            self.lframesnet.is_global
        ), "Non-equivariant model can only handle global lframes"
        self.net = net(input_dim=self.in_channels, num_classes=self.out_channels)

    def forward(self, embedding):
        (
            features_local,
            _,
            _,
            batch,
            tracker,
        ) = super().forward(embedding)

        features_local, mask = to_dense_batch(features_local, batch)
        features_local = features_local.transpose(1, 2)
        mask = mask.unsqueeze(1)

        # network
        score = self.net(
            x=features_local,
            mask=mask,
        )
        return score, tracker


class GraphNetWrapper(AggregatedTaggerWrapper):
    def __init__(
        self,
        net,
        *args,
        **kwargs,
    ):
        super().__init__(*args, **kwargs)
        self.net = net(in_channels=self.in_channels, out_channels=self.out_channels)

    def forward(self, embedding):
        (
            features_local,
            lframes,
            edge_index,
            batch,
            tracker,
        ) = super().forward(embedding)

        # network
        outputs = self.net(
            inputs=features_local, lframes=lframes, edge_index=edge_index
        )

        # aggregation
        score = self.extract_score(outputs, batch)
        return score, tracker


class TransformerWrapper(AggregatedTaggerWrapper):
    def __init__(
        self,
        net,
        *args,
        **kwargs,
    ):
        super().__init__(*args, **kwargs)
        self.net = net(in_channels=self.in_channels, out_channels=self.out_channels)

    def forward(self, embedding):
        (
            features_local,
            lframes,
            _,
            batch,
            tracker,
        ) = super().forward(embedding)
<<<<<<< HEAD
        jetmomenta_local = EPPP_to_PtPhiEtaM2(fourmomenta_local)

        jetmomenta_local = jetmomenta_local.reshape(jetmomenta_local.shape[0], -1)
        features_local = torch.cat([jetmomenta_local, scalars], dim=-1)

        mask = get_xformers_attention_mask(
=======
        mask = attention_mask(
>>>>>>> cfcd0bc0
            batch, materialize=features_local.device == torch.device("cpu")
        )

        # network
        outputs = self.net(inputs=features_local, lframes=lframes, attention_mask=mask)

        # aggregation
        score = self.extract_score(outputs, batch)
        return score, tracker<|MERGE_RESOLUTION|>--- conflicted
+++ resolved
@@ -5,16 +5,14 @@
 from torch_geometric.utils import to_dense_batch
 
 from tensorframes.lframes.lframes import LFrames
-from experiments.tagging.embedding import get_ptr_from_batch
+from tensorframes.utils.utils import (
+    get_ptr_from_batch,
+    get_edge_index_from_ptr,
+    get_xformers_attention_mask,
+)
 from tensorframes.reps.tensorreps import TensorReps
 from tensorframes.reps.tensorreps_transform import TensorRepsTransform
-<<<<<<< HEAD
-from tensorframes.utils.hep import EPPP_to_PtPhiEtaM2
-from tensorframes.utils.utils import get_xformers_attention_mask
 from experiments.tagging.embedding import get_tagging_features
-=======
-from experiments.tagging.embedding import get_tagging_features, get_edge_index_from_ptr
->>>>>>> cfcd0bc0
 
 
 class TaggerWrapper(nn.Module):
@@ -37,36 +35,17 @@
         # this is the input and output for the net
         self.in_channels = in_channels
         self.out_channels = out_channels
-<<<<<<< HEAD
         self.lframesnet = lframesnet
-=======
-
-        self.lframesnet = lframesnet
-
->>>>>>> cfcd0bc0
         self.trafo_fourmomenta = TensorRepsTransform(TensorReps("1x1n"))
 
     def forward(self, embedding):
         # extract embedding
-<<<<<<< HEAD
-        fourmomenta = embedding["fourmomenta"]
-        scalars = embedding["scalars"]
-        edge_index = embedding["edge_index"]
-        batch = embedding["batch"]
-        ptr = embedding["ptr"]
-
-        # construct lframes
-        fourmomenta = fourmomenta.reshape(fourmomenta.shape[0], -1)
-        lframes, tracker = self.lframesnet(
-            fourmomenta, scalars, ptr=ptr, return_tracker=True
-        )
-=======
         fourmomenta_withspurions = embedding["fourmomenta"]
         scalars_withspurions = embedding["scalars"]
         global_tagging_features_withspurions = embedding["global_tagging_features"]
-        edge_index_withspurions = embedding["edge_index"]
         batch_withspurions = embedding["batch"]
         is_spurion = embedding["is_spurion"]
+        ptr_withspurions = embedding["ptr"]
 
         # remove spurions from the data again and recompute attributes
         fourmomenta_nospurions = fourmomenta_withspurions[~is_spurion]
@@ -76,33 +55,26 @@
         ptr_nospurions = get_ptr_from_batch(batch_nospurions)
         edge_index_nospurions = get_edge_index_from_ptr(ptr_nospurions)
 
-        if not self.lframesnet.is_learnable:
-            lframes_nospurions, tracker = self.lframesnet(
-                fourmomenta_nospurions, return_tracker=True
+        if self.add_tagging_features_lframesnet:
+            scalars_withspurions = torch.cat(
+                [scalars_withspurions, global_tagging_features_withspurions], dim=-1
             )
-        else:
-            if self.add_tagging_features_lframesnet:
-                scalar_features = torch.cat(
-                    [scalars_withspurions, global_tagging_features_withspurions], dim=-1
-                )
-            else:
-                scalar_features = scalars_withspurions
-            lframes, tracker = self.lframesnet(
-                fourmomenta=fourmomenta_withspurions,
-                scalars=scalar_features,
-                edge_index=edge_index_withspurions,
-                batch=batch_withspurions,
-                return_tracker=True,
-            )
->>>>>>> cfcd0bc0
-
-            lframes_nospurions = LFrames(
-                lframes.matrices[~is_spurion],
-                is_global=lframes.is_global,
-                det=lframes.det[~is_spurion],
-                inv=lframes.inv[~is_spurion],
-                is_identity=lframes.is_identity,
-            )
+        lframes, tracker = self.lframesnet(
+            fourmomenta_withspurions,
+            scalars_withspurions,
+            ptr=ptr_withspurions,
+            return_tracker=True,
+        )
+        lframes_nospurions = LFrames(
+            lframes.matrices[~is_spurion],
+            is_global=lframes.is_global,
+            det=lframes.det[~is_spurion],
+            inv=lframes.inv[~is_spurion],
+            is_identity=lframes.is_identity,
+            device=lframes.device,
+            dtype=lframes.dtype,
+            shape=lframes.matrices[~is_spurion].shape,
+        )
 
         # transform features into local frames
         fourmomenta_local_nospurions = self.trafo_fourmomenta(
@@ -329,16 +301,8 @@
             batch,
             tracker,
         ) = super().forward(embedding)
-<<<<<<< HEAD
-        jetmomenta_local = EPPP_to_PtPhiEtaM2(fourmomenta_local)
-
-        jetmomenta_local = jetmomenta_local.reshape(jetmomenta_local.shape[0], -1)
-        features_local = torch.cat([jetmomenta_local, scalars], dim=-1)
 
         mask = get_xformers_attention_mask(
-=======
-        mask = attention_mask(
->>>>>>> cfcd0bc0
             batch, materialize=features_local.device == torch.device("cpu")
         )
 
