--- conflicted
+++ resolved
@@ -20,16 +20,11 @@
     """
 
     def init_physics(self):
-<<<<<<< HEAD
-=======
         modelname = self.cfg.model.net._target_.rsplit(".", 1)[-1]
         self.momentum_dtype = (
             torch.float64 if self.cfg.data.momentum_float64 else torch.float32
         )
 
->>>>>>> 6e976ba8
-        # decide which entries to use for the net
-        modelname = self.cfg.model.net._target_.rsplit(".", 1)[-1]
         self.cfg.model.out_channels = self.num_outputs
         if modelname == "LGATr":
             self.cfg.model.net.in_s_channels = (
