--- conflicted
+++ resolved
@@ -21,9 +21,6 @@
 
     def init_physics(self):
         with open_dict(self.cfg):
-<<<<<<< HEAD
-            if self.cfg.data.add_tagging_features:
-=======
             if (
                 self.cfg.model._target_.rsplit(".", 1)[-1]
                 == "BaselineParticleNetWrapper"
@@ -40,7 +37,6 @@
                     self.cfg.data.add_time_reference = False
 
             if self.cfg.data.add_scalar_features:
->>>>>>> f5334c59
                 self.cfg.model.in_reps += "+7x0n"  # other scalar features
 
         LOGGER.info(
