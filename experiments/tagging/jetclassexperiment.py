import torch
from torch.utils.data import DataLoader

import os, time

from sklearn.metrics import roc_curve, roc_auc_score, accuracy_score
from scipy.interpolate import interp1d

from experiments.logger import LOGGER
from experiments.mlflow import log_mlflow

from experiments.tagging.experiment import TaggingExperiment
from experiments.tagging.embedding import (
    dense_to_sparse_jet,
    embed_tagging_data,
)

from experiments.tagging.miniweaver.dataset import SimpleIterDataset
from experiments.tagging.miniweaver.loader import to_filelist


class JetClassTaggingExperiment(TaggingExperiment):
    def __init__(self, *args, **kwargs):
        super().__init__(*args, **kwargs)
        assert not self.cfg.plotting.roc and not self.cfg.plotting.score
        self.class_names = [
            "ZJetsToNuNu",
            "HToBB",
            "HToCC",
            "HToGG",
            "HToWW4Q",
            "HToWW2Q1L",
            "TTBar",
            "TTBarLep",
            "WToQQ",
            "ZToQQ",
        ]
<<<<<<< HEAD

        self.cfg.model.out_channels = self.class_names
        self.cfg.model.in_channels = 4  # energy-momentum vector

        if self.cfg.data.features == "fourmomenta":
            self.cfg.data.data_config = (
                "experiments/tagging/miniweaver/fourmomenta.yaml"
            )
        elif self.cfg.data.features == "pid":
            self.cfg.model.in_channels += 6
            self.cfg.data.data_config = "experiments/tagging/miniweaver/pid.yaml"
        elif self.cfg.data.features == "displacements":
            self.cfg.model.in_channels += 4
            self.cfg.data.data_config = (
                "experiments/tagging/miniweaver/displacements.yaml"
            )
        elif self.cfg.data.features == "default":
            self.cfg.model.in_channels += 10
            self.cfg.data.data_config = "experiments/tagging/miniweaver/default.yaml"
        else:
            raise ValueError(
                f"Input feature option {self.cfg.data.features} not implemented"
            )
=======
        with open_dict(self.cfg):
            self.cfg.model.out_channels = len(self.class_names)
            self.cfg.model.in_channels = 4  # energy-momentum vector

            if self.cfg.data.features == "fourmomenta":
                self.cfg.data.data_config = (
                    "experiments/tagging/miniweaver/configs_jetclass/fourmomenta.yaml"
                )
            elif self.cfg.data.features == "pid":
                self.cfg.model.in_channels += 6
                self.cfg.data.data_config = (
                    "experiments/tagging/miniweaver/configs_jetclass/pid.yaml"
                )
            elif self.cfg.data.features == "displacements":
                self.cfg.model.in_channels += 4
                self.cfg.data.data_config = (
                    "experiments/tagging/miniweaver/configs_jetclass/displacements.yaml"
                )
            elif self.cfg.data.features == "default":
                self.cfg.model.in_channels += 10
                self.cfg.data.data_config = (
                    "experiments/tagging/miniweaver/configs_jetclass/default.yaml"
                )
            else:
                raise ValueError(
                    f"Input feature option {self.cfg.data.features} not implemented"
                )
>>>>>>> 8413f465

    def _init_loss(self):
        self.loss = torch.nn.CrossEntropyLoss()

    def init_data(self):
        LOGGER.info("Creating SimpleIterDataset")
        t0 = time.time()

        datasets = {"train": None, "test": None, "val": None}

        for_training = {"train": True, "val": True, "test": False}
        folder = {"train": "train_100M", "test": "test_20M", "val": "val_5M"}
        files_range = {
            "train": self.cfg.data.train_files_range,
            "test": self.cfg.data.test_files_range,
            "val": self.cfg.data.val_files_range,
        }
        self.num_files = {
            label: frange[1] - frange[0] for label, frange in files_range.items()
        }
        for label in ["train", "test", "val"]:
            path = os.path.join(self.cfg.data.data_dir, folder[label])
            flist = [
                f"{path}/{classname}_{str(i).zfill(3)}.root"
                for classname in self.class_names
                for i in range(*files_range[label])
            ]
            file_dict, _ = to_filelist(flist)

            LOGGER.info(f"Using {len(flist)} files for {label}ing from {path}")
            datasets[label] = SimpleIterDataset(
                file_dict,
                self.cfg.data.data_config,
                for_training=for_training[label],
                extra_selection=self.cfg.jc_params.extra_selection,
                remake_weights=not self.cfg.jc_params.not_remake_weights,
                load_range_and_fraction=((0, 1), 1),
                file_fraction=1,
                fetch_by_files=self.cfg.jc_params.fetch_by_files,
                fetch_step=self.cfg.jc_params.fetch_step,
                infinity_mode=self.cfg.jc_params.steps_per_epoch is not None,
                in_memory=self.cfg.jc_params.in_memory,
                name=label,
                events_per_file=self.cfg.jc_params.events_per_file,
            )
        self.data_train = datasets["train"]
        self.data_test = datasets["test"]
        self.data_val = datasets["val"]

        dt = time.time() - t0
        LOGGER.info(f"Finished creating datasets after {dt:.2f} s = {dt/60:.2f} min")

    def _init_dataloader(self):
        self.loader_kwargs = {
            "pin_memory": True,
            "persistent_workers": self.cfg.jc_params.num_workers > 0
            and self.cfg.jc_params.steps_per_epoch is not None,
        }
        num_workers = {
            label: min(self.cfg.jc_params.num_workers, self.num_files[label])
            for label in ["train", "test", "val"]
        }
        self.train_loader = DataLoader(
            dataset=self.data_train,
            batch_size=self.cfg.training.batchsize,
            drop_last=True,
            num_workers=num_workers["train"],
            **self.loader_kwargs,
        )
        self.val_loader = DataLoader(
            dataset=self.data_val,
            batch_size=self.cfg.evaluation.batchsize,
            drop_last=True,
            num_workers=num_workers["val"],
            **self.loader_kwargs,
        )
        self.test_loader = DataLoader(
            dataset=self.data_test,
            batch_size=self.cfg.evaluation.batchsize,
            drop_last=False,
            num_workers=num_workers["test"],
            **self.loader_kwargs,
        )

    def _evaluate_single(self, loader, title, mode, step=None):
        assert mode in ["val", "eval"]

        if mode == "eval":
            LOGGER.info(f"### Starting to evaluate model on {title} dataset ###")
        metrics = {}

        # predictions
        labels_true, labels_predict = [], []
        self.model.eval()
        if self.cfg.training.optimizer == "ScheduleFree":
            self.optimizer.eval()
        with torch.no_grad():
            for batch in loader:
                y_pred, label = self._get_ypred_and_label(batch)
                labels_true.append(label.cpu())
                labels_predict.append(y_pred.cpu().float())

        labels_true, labels_predict = torch.cat(labels_true), torch.cat(labels_predict)
        if mode == "eval":
            metrics["labels_true"], metrics["labels_predict"] = (
                labels_true,
                labels_predict,
            )

        # ce loss
        metrics["loss"] = torch.nn.functional.cross_entropy(
            labels_predict, labels_true
        ).item()
        labels_true, labels_predict = (
            labels_true.numpy(),
            torch.softmax(labels_predict, dim=1).numpy(),
        )

        # accuracy
        metrics["accuracy"] = accuracy_score(labels_true, labels_predict.argmax(1))
        if mode == "eval":
            LOGGER.info(f"Accuracy on {title} dataset:\t{metrics['accuracy']:.4f}")

        # auc and roc (fpr = epsB, tpr = epsS)
        metrics["auc_ovo"] = roc_auc_score(
            labels_true, labels_predict, multi_class="ovo", average="macro"
        )  # unweighted mean of AUCs across classes
        if mode == "eval":
            LOGGER.info(f"The ovo mean AUC is\t\t{metrics['auc_ovo']:.5f}")

        # 1/epsB at fixed epsS
        def get_rej(epsS, tpr, fpr):
            background_eff_fn = interp1d(tpr, fpr)
            return 1 / background_eff_fn(epsS)

        class_rej_dict = [None, 0.5, 0.5, 0.5, 0.5, 0.99, 0.5, 0.995, 0.5, 0.5]

        for i in range(1, len(self.class_names)):
            labels_predict_class = labels_predict[
                (labels_true == 0) | (labels_true == i)
            ]
            labels_true_class = labels_true[(labels_true == 0) | (labels_true == i)]
            labels_predict_class = labels_predict_class[:, [0, i]]

            predict_score = labels_predict_class[:, 1] / (
                labels_predict_class[:, 0] + labels_predict_class[:, 1]
            )

            fpr, tpr, _ = roc_curve(labels_true_class == i, predict_score)

            rej_string = str(class_rej_dict[i]).replace(".", "")
            metrics[f"rej{rej_string}_{i}"] = get_rej(class_rej_dict[i], tpr, fpr)
            if mode == "eval":
                LOGGER.info(
                    f"Rejection rate for class {self.class_names[i]:>10} on {title} dataset:{metrics[f'rej{rej_string}_{i}']:>5.0f} (epsS={class_rej_dict[i]})"
                )

        # create latex string
        if mode == "eval":
            tex_string = f"{self.cfg.run_name} & {metrics['accuracy']:.3f} & {metrics['auc_ovo']:.3f}"
            for i, rej in enumerate(class_rej_dict):
                if rej is None:
                    continue
                rej_string = str(rej).replace(".", "")
                tex_string += f" & {metrics[f'rej{rej_string}_{i}']:.0f}"
            tex_string += r" \\"
            LOGGER.info(tex_string)

        if self.cfg.use_mlflow:
            for key, value in metrics.items():
                if key in ["labels_true", "labels_predict"]:
                    # do not log matrices
                    continue
                name = f"{mode}.{title}" if mode == "eval" else "val"
                log_mlflow(f"{name}.{key}", value, step=step)

        return metrics

    def _get_ypred_and_label(self, batch):
        fourmomenta = batch[0]["pf_vectors"].to(self.device)
        if self.cfg.data.features == "fourmomenta":
            scalars = torch.empty(
                fourmomenta.shape[0],
                0,
                fourmomenta.shape[2],
                device=fourmomenta.device,
                dtype=fourmomenta.dtype,
            )
        else:
            scalars = batch[0]["pf_features"].to(self.device)
        label = batch[1]["_label_"].to(self.device)
        fourmomenta, scalars, ptr = dense_to_sparse_jet(fourmomenta, scalars)
        embedding = embed_tagging_data(fourmomenta, scalars, ptr, self.cfg.data)
        y_pred, tracker = self.model(embedding)
        return y_pred, label, tracker<|MERGE_RESOLUTION|>--- conflicted
+++ resolved
@@ -35,59 +35,32 @@
             "WToQQ",
             "ZToQQ",
         ]
-<<<<<<< HEAD
-
-        self.cfg.model.out_channels = self.class_names
+        self.cfg.model.out_channels = len(self.class_names)
         self.cfg.model.in_channels = 4  # energy-momentum vector
 
         if self.cfg.data.features == "fourmomenta":
             self.cfg.data.data_config = (
-                "experiments/tagging/miniweaver/fourmomenta.yaml"
+                "experiments/tagging/miniweaver/configs_jetclass/fourmomenta.yaml"
             )
         elif self.cfg.data.features == "pid":
             self.cfg.model.in_channels += 6
-            self.cfg.data.data_config = "experiments/tagging/miniweaver/pid.yaml"
+            self.cfg.data.data_config = (
+                "experiments/tagging/miniweaver/configs_jetclass/pid.yaml"
+            )
         elif self.cfg.data.features == "displacements":
             self.cfg.model.in_channels += 4
             self.cfg.data.data_config = (
-                "experiments/tagging/miniweaver/displacements.yaml"
+                "experiments/tagging/miniweaver/configs_jetclass/displacements.yaml"
             )
         elif self.cfg.data.features == "default":
             self.cfg.model.in_channels += 10
-            self.cfg.data.data_config = "experiments/tagging/miniweaver/default.yaml"
+            self.cfg.data.data_config = (
+                "experiments/tagging/miniweaver/configs_jetclass/default.yaml"
+            )
         else:
             raise ValueError(
                 f"Input feature option {self.cfg.data.features} not implemented"
             )
-=======
-        with open_dict(self.cfg):
-            self.cfg.model.out_channels = len(self.class_names)
-            self.cfg.model.in_channels = 4  # energy-momentum vector
-
-            if self.cfg.data.features == "fourmomenta":
-                self.cfg.data.data_config = (
-                    "experiments/tagging/miniweaver/configs_jetclass/fourmomenta.yaml"
-                )
-            elif self.cfg.data.features == "pid":
-                self.cfg.model.in_channels += 6
-                self.cfg.data.data_config = (
-                    "experiments/tagging/miniweaver/configs_jetclass/pid.yaml"
-                )
-            elif self.cfg.data.features == "displacements":
-                self.cfg.model.in_channels += 4
-                self.cfg.data.data_config = (
-                    "experiments/tagging/miniweaver/configs_jetclass/displacements.yaml"
-                )
-            elif self.cfg.data.features == "default":
-                self.cfg.model.in_channels += 10
-                self.cfg.data.data_config = (
-                    "experiments/tagging/miniweaver/configs_jetclass/default.yaml"
-                )
-            else:
-                raise ValueError(
-                    f"Input feature option {self.cfg.data.features} not implemented"
-                )
->>>>>>> 8413f465
 
     def _init_loss(self):
         self.loss = torch.nn.CrossEntropyLoss()
