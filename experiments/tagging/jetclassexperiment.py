import torch
from torch.utils.data import DataLoader
from omegaconf import open_dict

import os, time

from sklearn.metrics import roc_curve, roc_auc_score, accuracy_score
from scipy.interpolate import interp1d

from experiments.logger import LOGGER
from experiments.mlflow import log_mlflow

from experiments.tagging.experiment import TaggingExperiment
from experiments.tagging.embedding import (
    dense_to_sparse_jet,
    embed_tagging_data,
)

from experiments.tagging.miniweaver.dataset import SimpleIterDataset
from experiments.tagging.miniweaver.loader import to_filelist


class JetClassTaggingExperiment(TaggingExperiment):
    def __init__(self, *args, **kwargs):
        super().__init__(*args, **kwargs)
        assert not self.cfg.plotting.roc and not self.cfg.plotting.score
        self.class_names = [
            "ZJetsToNuNu",
            "HToBB",
            "HToCC",
            "HToGG",
            "HToWW4Q",
            "HToWW2Q1L",
            "TTBar",
            "TTBarLep",
            "WToQQ",
            "ZToQQ",
        ]
        with open_dict(self.cfg):
            self.cfg.model.out_channels = self.class_names
            self.cfg.model.in_channels = 4  # energy-momentum vector

            if self.cfg.data.features == "fourmomenta":
                self.cfg.data.data_config = (
                    "experiments/tagging/miniweaver/configs_jetclass/fourmomenta.yaml"
                )
            elif self.cfg.data.features == "pid":
<<<<<<< HEAD
                self.cfg.model.in_reps += "+6x0n"
                self.cfg.data.data_config = (
                    "experiments/tagging/miniweaver/configs_jetclass/pid.yaml"
                )
=======
                self.cfg.model.in_channels += 6
                self.cfg.data.data_config = "experiments/tagging/miniweaver/pid.yaml"
>>>>>>> a0117f15
            elif self.cfg.data.features == "displacements":
                self.cfg.model.in_channels += 4
                self.cfg.data.data_config = (
                    "experiments/tagging/miniweaver/configs_jetclass/displacements.yaml"
                )
            elif self.cfg.data.features == "default":
                self.cfg.model.in_channels += 10
                self.cfg.data.data_config = (
                    "experiments/tagging/miniweaver/config_jetclass/default.yaml"
                )
            else:
                raise ValueError(
                    f"Input feature option {self.cfg.data.features} not implemented"
                )

    def _init_loss(self):
        self.loss = torch.nn.CrossEntropyLoss()

    def init_data(self):
        LOGGER.info(f"Creating SimpleIterDataset")
        t0 = time.time()

        datasets = {"train": None, "test": None, "val": None}

        for_training = {"train": True, "val": True, "test": False}
        folder = {"train": "train_100M", "test": "test_20M", "val": "val_5M"}
        files_range = {
            "train": self.cfg.data.train_files_range,
            "test": self.cfg.data.test_files_range,
            "val": self.cfg.data.val_files_range,
        }
        self.num_files = {
            label: frange[1] - frange[0] for label, frange in files_range.items()
        }
        for label in ["train", "test", "val"]:
            path = os.path.join(self.cfg.data.data_dir, folder[label])
            flist = [
                f"{path}/{classname}_{str(i).zfill(3)}.root"
                for classname in self.class_names
                for i in range(*files_range[label])
            ]
            file_dict, _ = to_filelist(flist)

            LOGGER.info(f"Using {len(flist)} files for {label}ing from {path}")
            datasets[label] = SimpleIterDataset(
                file_dict,
                self.cfg.data.data_config,
                for_training=for_training[label],
                extra_selection=self.cfg.jc_params.extra_selection,
                remake_weights=not self.cfg.jc_params.not_remake_weights,
                load_range_and_fraction=((0, 1), 1),
                file_fraction=1,
                fetch_by_files=self.cfg.jc_params.fetch_by_files,
                fetch_step=self.cfg.jc_params.fetch_step,
                infinity_mode=self.cfg.jc_params.steps_per_epoch is not None,
                in_memory=self.cfg.jc_params.in_memory,
                name=label,
            )
        self.data_train = datasets["train"]
        self.data_test = datasets["test"]
        self.data_val = datasets["val"]

        dt = time.time() - t0
        LOGGER.info(f"Finished creating datasets after {dt:.2f} s = {dt/60:.2f} min")

    def _init_dataloader(self):
        self.loader_kwargs = {
            "pin_memory": True,
            "persistent_workers": self.cfg.jc_params.num_workers > 0
            and self.cfg.jc_params.steps_per_epoch is not None,
        }
        num_workers = {
            label: min(self.cfg.jc_params.num_workers, self.num_files[label])
            for label in ["train", "test", "val"]
        }
        self.train_loader = DataLoader(
            dataset=self.data_train,
            batch_size=self.cfg.training.batchsize,
            drop_last=True,
            num_workers=num_workers["train"],
            **self.loader_kwargs,
        )
        self.val_loader = DataLoader(
            dataset=self.data_val,
            batch_size=self.cfg.evaluation.batchsize,
            drop_last=True,
            num_workers=num_workers["val"],
            **self.loader_kwargs,
        )
        self.test_loader = DataLoader(
            dataset=self.data_test,
            batch_size=self.cfg.evaluation.batchsize,
            drop_last=False,
            num_workers=num_workers["test"],
            **self.loader_kwargs,
        )

    def _evaluate_single(self, loader, title, mode, step=None):
        assert mode in ["val", "eval"]

        if mode == "eval":
            LOGGER.info(f"### Starting to evaluate model on {title} dataset ###")
        metrics = {}

        # predictions
        labels_true, labels_predict = [], []
        self.model.eval()
        if self.cfg.training.optimizer == "ScheduleFree":
            self.optimizer.eval()
        with torch.no_grad():
            for batch in loader:
                y_pred, label = self._get_ypred_and_label(batch)
                labels_true.append(label.cpu())
                labels_predict.append(y_pred.cpu().float())

        labels_true, labels_predict = torch.cat(labels_true), torch.cat(labels_predict)
        if mode == "eval":
            metrics["labels_true"], metrics["labels_predict"] = (
                labels_true,
                labels_predict,
            )

        # ce loss
        metrics["loss"] = torch.nn.functional.cross_entropy(
            labels_predict, labels_true
        ).item()
        labels_true, labels_predict = (
            labels_true.numpy(),
            torch.softmax(labels_predict, dim=1).numpy(),
        )

        # accuracy
        metrics["accuracy"] = accuracy_score(labels_true, labels_predict.argmax(1))
        if mode == "eval":
            LOGGER.info(f"Accuracy on {title} dataset:\t{metrics['accuracy']:.4f}")

        # auc and roc (fpr = epsB, tpr = epsS)
        metrics["auc_ovo"] = roc_auc_score(
            labels_true, labels_predict, multi_class="ovo", average="macro"
        )  # unweighted mean of AUCs across classes
        if mode == "eval":
            LOGGER.info(f"The ovo mean AUC is\t\t{metrics['auc_ovo']:.5f}")

        # 1/epsB at fixed epsS
        def get_rej(epsS, tpr, fpr):
            background_eff_fn = interp1d(tpr, fpr)
            return 1 / background_eff_fn(epsS)

        class_rej_dict = [None, 0.5, 0.5, 0.5, 0.5, 0.99, 0.5, 0.995, 0.5, 0.5]

        for i in range(1, len(self.class_names)):
            labels_predict_class = labels_predict[
                (labels_true == 0) | (labels_true == i)
            ]
            labels_true_class = labels_true[(labels_true == 0) | (labels_true == i)]
            labels_predict_class = labels_predict_class[:, [0, i]]

            predict_score = labels_predict_class[:, 1] / (
                labels_predict_class[:, 0] + labels_predict_class[:, 1]
            )

            fpr, tpr, _ = roc_curve(labels_true_class == i, predict_score)

            rej_string = str(class_rej_dict[i]).replace(".", "")
            metrics[f"rej{rej_string}_{i}"] = get_rej(class_rej_dict[i], tpr, fpr)
            if mode == "eval":
                LOGGER.info(
                    f"Rejection rate for class {self.class_names[i]:>10} on {title} dataset:{metrics[f'rej{rej_string}_{i}']:>5.0f} (epsS={class_rej_dict[i]})"
                )

        # create latex string
        if mode == "eval":
            tex_string = f"{self.cfg.run_name} & {metrics['accuracy']:.3f} & {metrics['auc_ovo']:.3f}"
            for i, rej in enumerate(class_rej_dict):
                if rej is None:
                    continue
                rej_string = str(rej).replace(".", "")
                tex_string += f" & {metrics[f'rej{rej_string}_{i}']:.0f}"
            tex_string += r" \\"
            LOGGER.info(tex_string)

        if self.cfg.use_mlflow:
            for key, value in metrics.items():
                if key in ["labels_true", "labels_predict"]:
                    # do not log matrices
                    continue
                name = f"{mode}.{title}" if mode == "eval" else "val"
                log_mlflow(f"{name}.{key}", value, step=step)

        return metrics

    def _get_ypred_and_label(self, batch):
        fourmomenta = batch[0]["pf_vectors"].to(self.device)
        if self.cfg.data.features == "fourmomenta":
            scalars = torch.empty(
                fourmomenta.shape[0],
                0,
                fourmomenta.shape[2],
                device=fourmomenta.device,
                dtype=fourmomenta.dtype,
            )
        else:
            scalars = batch[0]["pf_features"].to(self.device)
        label = batch[1]["_label_"].to(self.device)
        fourmomenta, scalars, ptr = dense_to_sparse_jet(fourmomenta, scalars)
        embedding = embed_tagging_data(fourmomenta, scalars, ptr, self.cfg.data)
        y_pred, tracker = self.model(embedding)
        return y_pred, label, tracker<|MERGE_RESOLUTION|>--- conflicted
+++ resolved
@@ -44,16 +44,11 @@
                 self.cfg.data.data_config = (
                     "experiments/tagging/miniweaver/configs_jetclass/fourmomenta.yaml"
                 )
-            elif self.cfg.data.features == "pid":
-<<<<<<< HEAD
-                self.cfg.model.in_reps += "+6x0n"
+            elif self.cfg.data.features == "pid"
+                self.cfg.model.in_channels += 6
                 self.cfg.data.data_config = (
                     "experiments/tagging/miniweaver/configs_jetclass/pid.yaml"
                 )
-=======
-                self.cfg.model.in_channels += 6
-                self.cfg.data.data_config = "experiments/tagging/miniweaver/pid.yaml"
->>>>>>> a0117f15
             elif self.cfg.data.features == "displacements":
                 self.cfg.model.in_channels += 4
                 self.cfg.data.data_config = (
