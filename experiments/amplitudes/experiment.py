import os, time
import numpy as np
import torch
from omegaconf import open_dict, OmegaConf

from experiments.base_experiment import BaseExperiment
from experiments.amplitudes.utils import (
    preprocess_amplitude,
    undo_preprocess_amplitude,
)
from experiments.amplitudes.constants import PARTICLE_TYPE, DATASET_TITLE, IN_PARTICLES
from experiments.amplitudes.plots import plot_mixer
from experiments.logger import LOGGER
from experiments.mlflow import log_mlflow

MODEL_TITLE = {"TFTransformer": "Tr", "MLP": "MLP", "TFGraphNet": "GN"}


class AmplitudeExperiment(BaseExperiment):
    def init_physics(self):
        self.dataset = self.cfg.data.dataset.rsplit("_")[0]
        particle_type = PARTICLE_TYPE[self.dataset]
        if not self.cfg.data.permutation_symmetry:
            particle_type = list(range(len(particle_type)))
        num_particle_types = max(particle_type) + 1

        modelname = self.cfg.model.net._target_.rsplit(".", 1)[-1]
        with open_dict(self.cfg):
            self.cfg.model.particle_type = particle_type
            self.cfg.model.in_invariant = self.cfg.data.in_invariant

            learnable_lframesnet = (
                OmegaConf.select(self.cfg.model.lframesnet, "ortho_kwargs") is not None
            )
            if learnable_lframesnet:
                self.cfg.model.lframesnet._partial_ = False
                self.cfg.model.lframesnet.in_nodes = num_particle_types
                if self.cfg.data.in_invariant:
                    self.cfg.model.lframesnet.in_nodes += 1

            if modelname == "TFTransformer":
<<<<<<< HEAD
                self.cfg.model.net.in_reps = f"{num_particle_types}x0n+1x1n"
                if self.cfg.data.in_invariant:
                    self.cfg.model.net.in_reps += "+1x0n"
=======
                self.cfg.model.net.in_channels = num_particle_types + 4
>>>>>>> a0117f15
            elif modelname == "TFGraphNet":
                assert self.cfg.model.include_nodes or self.cfg.model.include_edges
                self.cfg.model.net.num_edge_attr = (
                    1 if self.cfg.model.include_edges else 0
                )
                self.cfg.model.net.in_channels = num_particle_types
                if self.cfg.model.include_nodes:
<<<<<<< HEAD
                    self.cfg.model.net.in_reps += "+1x1n"
                if self.cfg.data.in_invariant:
                    self.cfg.model.net.in_reps += "+1x0n"
=======
                    self.cfg.model.net.in_channels += 4
>>>>>>> a0117f15
            elif modelname == "MLP":
                self.cfg.model.net.in_shape = 4 * len(particle_type)
                if self.cfg.data.in_invariant:
                    self.cfg.model.net.in_shape -= 4 * IN_PARTICLES
                    self.cfg.model.net.in_shape += 1
            else:
                raise ValueError(f"Model {modelname} not implemented")
        LOGGER.info(f"Using particle_type={particle_type}")

    def init_data(self):
        LOGGER.info(f"Using dataset={self.cfg.data.dataset}")

        # load data
        data_path = os.path.join(
            self.cfg.data.data_path, f"{self.cfg.data.dataset}.npy"
        )
        assert os.path.exists(data_path), f"data_path {data_path} does not exist"
        data_raw = np.load(data_path)
        data_raw = torch.tensor(data_raw, dtype=self.dtype)
        LOGGER.info(f"Loaded data with shape {data_raw.shape} from {data_path}")

        # bring data into correct shape
        if self.cfg.data.subsample is not None:
            assert self.cfg.data.subsample < data_raw.shape[0]
            LOGGER.info(
                f"Reducing the size of the dataset from {data_raw.shape[0]} to {self.cfg.data.subsample}"
            )
            data_raw = data_raw[: self.cfg.data.subsample, :]
        momentum = data_raw[:, :-1]
        self.momentum = momentum.reshape(momentum.shape[0], momentum.shape[1] // 4, 4)
        self.amplitude = data_raw[:, [-1]]

        # preprocess data
        self.amplitude_prepd, self.amp_mean, self.amp_std = preprocess_amplitude(
            self.amplitude
        )
        self.momentum_prepd = self.momentum / self.momentum.std()
        self.model.init_preprocessing(self.momentum_prepd)
        self.model.to(device=self.device, dtype=self.dtype)

    def _init_dataloader(self):
        assert sum(self.cfg.data.train_test_val) <= 1

        splits = (
            np.round(np.array(self.cfg.data.train_test_val) * self.amplitude.shape[0])
            .astype("int")
            .tolist()
        )
        trn_amp, tst_amp, val_amp = torch.split(self.amplitude_prepd, splits, dim=0)
        trn_mom, tst_mom, val_mom = torch.split(self.momentum_prepd, splits, dim=0)

        trn_set = torch.utils.data.TensorDataset(trn_amp, trn_mom)
        tst_set = torch.utils.data.TensorDataset(tst_amp, tst_mom)
        val_set = torch.utils.data.TensorDataset(val_amp, val_mom)

        self.train_loader = torch.utils.data.DataLoader(
            dataset=trn_set,
            batch_size=self.cfg.training.batchsize,
            shuffle=True,
        )
        self.test_loader = torch.utils.data.DataLoader(
            dataset=tst_set,
            batch_size=self.cfg.evaluation.batchsize,
            shuffle=False,
        )
        self.val_loader = torch.utils.data.DataLoader(
            dataset=val_set,
            batch_size=self.cfg.evaluation.batchsize,
            shuffle=False,
        )

        LOGGER.info(
            f"Constructed dataloaders with train_test_val={self.cfg.data.train_test_val}, "
            f"train_batches={len(self.train_loader)}, test_batches={len(self.test_loader)}, val_batches={len(self.val_loader)}, "
            f"batch_size={self.cfg.training.batchsize} (training), {self.cfg.evaluation.batchsize} (evaluation)"
        )

    @torch.no_grad()
    def evaluate(self):
        self.results = {}
        loader_dict = {
            "train": self.train_loader,
            "test": self.test_loader,
            "val": self.val_loader,
        }
        for set_label in self.cfg.evaluation.eval_set:
            if self.ema is not None:
                with self.ema.average_parameters():
                    self.results[set_label] = self._evaluate_single(
                        loader_dict[set_label],
                        set_label,
                    )

                self._evaluate_single(
                    loader_dict[set_label],
                    f"{set_label}_noema",
                )

            else:
                self.results[set_label] = self._evaluate_single(
                    loader_dict[set_label],
                    set_label,
                )

    def _evaluate_single(self, loader, title):
        LOGGER.info(f"### Starting to evaluate model on {title} dataset ###")

        # evaluate model
        # note: shuffle does not matter, because we store both truth and prediction
        self.model.eval()
        t0 = time.time()
        amp_truth_prepd, amp_model_prepd = [], []
        for data in loader:
            amp_model, amp_truth, _ = self._call_model(data)
            amp_model, amp_truth = amp_model.squeeze(dim=-1), amp_truth.squeeze(dim=-1)

            amp_truth_prepd.append(amp_truth.cpu())
            amp_model_prepd.append(amp_model.cpu())
        dt = time.time() - t0
        LOGGER.info(
            f"Evaluation time: {dt*1e6/len(loader.dataset):.2f}s for 1M events "
            f"using batchsize {self.cfg.evaluation.batchsize}"
        )
        amp_truth_prepd = torch.cat(amp_truth_prepd, dim=0)
        amp_model_prepd = torch.cat(amp_model_prepd, dim=0)

        # MSE over preprocessed amplitudes
        mse_prepd = torch.mean((amp_model_prepd - amp_truth_prepd) ** 2)
        LOGGER.info(f"MSE on {title} dataset: {mse_prepd:.4e}")

        # undo preprocessing
        amp_truth = undo_preprocess_amplitude(
            amp_truth_prepd, self.amp_mean, self.amp_std
        )
        amp_model = undo_preprocess_amplitude(
            amp_model_prepd, self.amp_mean, self.amp_std
        )

        # MSE over raw amplitudes
        mse_raw = torch.mean((amp_model - amp_truth) ** 2)

        if self.cfg.use_mlflow:
            log_dict = {
                f"eval.{title}.mse_prepd": mse_prepd,
                f"eval.{title}.mse_raw": mse_raw,
            }
            for key, value in log_dict.items():
                log_mlflow(key, value)

        results = {
            "raw": {
                "truth": amp_truth.numpy(),
                "prediction": amp_model.numpy(),
                "mse": mse_raw,
            },
            "prepd": {
                "truth": amp_truth_prepd.numpy(),
                "prediction": amp_model_prepd.numpy(),
                "mse": mse_prepd,
            },
        }
        return results

    def plot(self):
        plot_path = os.path.join(self.cfg.run_dir, f"plots_{self.cfg.run_idx}")
        os.makedirs(plot_path)
        model_title = self.cfg.model.net._target_.rsplit(".", 1)[-1]
        title = f"{MODEL_TITLE[model_title]} ({DATASET_TITLE[self.dataset]})"
        LOGGER.info(f"Creating plots in {plot_path}")

        plot_dict = {}
        if self.cfg.evaluate and ("test" in self.cfg.evaluation.eval_set):
            plot_dict["results_test"] = self.results["test"]
            plot_dict["results_train"] = self.results["train"]
        if self.cfg.train:
            plot_dict["train_loss"] = self.train_loss
            plot_dict["val_loss"] = self.val_loss
            plot_dict["train_lr"] = self.train_lr
            plot_dict["val_metrics"] = self.val_metrics
            plot_dict["grad_norm"] = self.grad_norm_train
            plot_dict["grad_norm_lframes"] = self.grad_norm_lframes
            plot_dict["grad_norm_net"] = self.grad_norm_net
            for key, value in self.train_metrics.items():
                plot_dict[key] = value
        plot_mixer(self.cfg, plot_path, title, plot_dict)

    def _init_loss(self):
        self.loss = torch.nn.MSELoss()

    def _batch_loss(self, data):
        amp_pred, amp_truth, tracker = self._call_model(data)
        loss = self.loss(amp_truth, amp_pred)

        metrics = tracker
        return loss, metrics

    def _call_model(self, data):
        amplitude, momentum = data
        amplitude, momentum = amplitude.to(self.device), momentum.to(self.device)
        amplitude_model, tracker = self.model(momentum)
        return amplitude_model, amplitude, tracker

    def _init_metrics(self):
        return {"reg_collinear": [], "reg_coplanar": [], "reg_lightlike": []}<|MERGE_RESOLUTION|>--- conflicted
+++ resolved
@@ -39,13 +39,9 @@
                     self.cfg.model.lframesnet.in_nodes += 1
 
             if modelname == "TFTransformer":
-<<<<<<< HEAD
-                self.cfg.model.net.in_reps = f"{num_particle_types}x0n+1x1n"
-                if self.cfg.data.in_invariant:
-                    self.cfg.model.net.in_reps += "+1x0n"
-=======
                 self.cfg.model.net.in_channels = num_particle_types + 4
->>>>>>> a0117f15
+                if self.cfg.data.in_invariant:
+                    self.cfg.model.net.in_channels += 1
             elif modelname == "TFGraphNet":
                 assert self.cfg.model.include_nodes or self.cfg.model.include_edges
                 self.cfg.model.net.num_edge_attr = (
@@ -53,13 +49,9 @@
                 )
                 self.cfg.model.net.in_channels = num_particle_types
                 if self.cfg.model.include_nodes:
-<<<<<<< HEAD
-                    self.cfg.model.net.in_reps += "+1x1n"
-                if self.cfg.data.in_invariant:
-                    self.cfg.model.net.in_reps += "+1x0n"
-=======
                     self.cfg.model.net.in_channels += 4
->>>>>>> a0117f15
+                if self.cfg.data.in_invariant:
+                    self.cfg.model.net.in_channels += 1
             elif modelname == "MLP":
                 self.cfg.model.net.in_shape = 4 * len(particle_type)
                 if self.cfg.data.in_invariant:
