--- conflicted
+++ resolved
@@ -73,17 +73,10 @@
         trafo = restframe_boost(-lab_momentum)
     elif cfg_data.prepare == "lorentz":
         # add random rotation to existing z-boost -> general Lorentz trafo
-<<<<<<< HEAD
-        trafo = rand_rotation(momentum.shape[:-2], dtype=dtype)
+        trafo = rand_rotation(momentum.shape[:-2], generator=generator, dtype=dtype)
     elif cfg_data.prepare == "ztransform":
         # add random xyrotation to existing z-boost -> general ztransform
-        trafo = rand_xyrotation(momentum.shape[:-2], dtype=dtype)
-=======
-        trafo = rand_rotation(momentum.shape[:-2], generator=generator)
-    elif cfg_data.prepare == "ztransform":
-        # add random xyrotation to existing z-boost -> general ztransform
-        trafo = rand_xyrotation(momentum.shape[:-2], generator=generator)
->>>>>>> e8f598ab
+        trafo = rand_xyrotation(momentum.shape[:-2], generator=generator, dtype=dtype)
     else:
         raise ValueError(f"cfg.data.prepare={cfg_data.prepare} not implemented")
     momentum = torch.einsum("...ij,...kj->...ki", trafo, momentum)
